import asyncio
import logging
import os
from pathlib import Path
from src.graph import build_graph
from langchain_core.messages import HumanMessage, AIMessage
from src.prompts.planner_model import Plan
from src.tools.decorators import set_tool_event_callback

# Create logs directory if it doesn't exist
log_dir = Path("logs")
log_dir.mkdir(exist_ok=True)

# Configure root logger
root_logger = logging.getLogger()
root_logger.setLevel(logging.INFO)

formatter = logging.Formatter("%(message)s")

console_handler = logging.StreamHandler()
console_handler.setFormatter(formatter)
root_logger.addHandler(console_handler)

file_handler = logging.FileHandler(
    filename=log_dir / "meddr.log",
<<<<<<< HEAD
    encoding='utf-8',
    mode='a'
)
file_handler.setFormatter(formatter)
=======
    encoding="utf-8",
    mode="a",  # Append mode to preserve logs
)
file_handler.setFormatter(simple_formatter)
>>>>>>> 5cee3b27
root_logger.addHandler(file_handler)

for logger_name in ["src", "src.graph", "src.graph.nodes", "src.graph.dev_mode"]:
    logging.getLogger(logger_name).setLevel(logging.INFO)

logger = logging.getLogger(__name__)
graph = build_graph()


def serialize_message(message):
    if isinstance(message, (HumanMessage, AIMessage)):
        return {
            "role": message.type,
            "content": message.content,
            "name": getattr(message, "name", None),
        }
    elif isinstance(message, dict):
        return message
    else:
        return {"role": "system", "content": str(message)}


def serialize_plan(plan):
    logger.info(f"[serialize_plan] Plan type: {type(plan)}")

    if isinstance(plan, Plan):
        return {
            "has_enough_context": plan.has_enough_context,
            "thought": plan.thought,
            "title": plan.title,
            "steps": [
                {
                    "title": step.title,
                    "description": step.description,
                    "step_type": step.step_type.value if step.step_type else None,
                    "execution_res": step.execution_res,
                }
                for step in plan.steps
            ],
        }

    elif isinstance(plan, dict):
        # Unwrap if necessary
        if "planner_output" in plan and isinstance(plan["planner_output"], dict):
            logger.info("[serialize_plan] Unpacking 'planner_output'")
            plan = plan["planner_output"]

        steps = plan.get("steps", [])
        if isinstance(steps, list):
            logger.info("[serialize_plan] Treating as dict with steps")
            return {
                "title": plan.get("title", ""),
                "thought": plan.get("thought", ""),
                "steps": [
                    {
                        "title": step.get("title", ""),
                        "description": step.get("description", ""),
                        "step_type": step.get("step_type", None),
                        "execution_res": step.get("execution_res", None)
                    }
                    for step in steps
                ]
            }

    logger.warning("[serialize_plan] Invalid plan format")
    logger.warning(f"[serialize_plan] Received: {plan}")
    return {"error": "Invalid plan format"}


async def run_agent_workflow_async(
    user_input: str,
    debug: bool = False,
    max_plan_iterations: int = 1,
<<<<<<< HEAD
    max_step_num: int = 2,
    output_format: str = "long-report"
=======
    max_step_num: int = 2,  # Reduced to prevent deep recursion
    output_format: str = "long-report",
>>>>>>> 5cee3b27
):
    if not user_input:
        raise ValueError("Input could not be empty")

    logger.info(f"[workflow] Starting workflow with query: {user_input}")
    
    # Store reference to yielder for tool events
    tool_events_queue = asyncio.Queue()
    
    async def tool_event_handler(event):
        """Handle tool events and add them to queue for yielding."""
        await tool_events_queue.put(event)
    
    # Set up tool event callback
    set_tool_event_callback(tool_event_handler)
    
    initial_state = {
        "messages": [{"role": "user", "content": user_input}],
<<<<<<< HEAD
        "auto_accepted_plan": True,
        "plan_iterations": 0,
        "current_plan": None,
        "observations": [],
        "final_report": ""
=======
        "auto_accepted_plan": True,  # Auto-accept plans to reduce recursion
        "plan_iterations": 0,  # Track plan iterations
        "current_plan": None,  # Initialize plan
        "observations": [],  # Track observations
>>>>>>> 5cee3b27
    }
    logger.info(f"[workflow] Created initial state with keys: {list(initial_state.keys())}")

    config = {
        "configurable": {
            "thread_id": "default",
            "max_plan_iterations": max_plan_iterations,
            "max_step_num": max_step_num,
            "output_format": output_format,
            "mcp_settings": {
                "servers": {
                    "mcp-github-trending": {
                        "transport": "stdio",
                        "command": "uvx",
                        "args": ["mcp-github-trending"],
                        "enabled_tools": ["get_github_trending_repositories"],
                        "add_to_agents": ["researcher"],
                    }
                }
            },
        },
        "recursion_limit": 20,
    }

    last_message_cnt = 0
    current_plan_yielded = False
    yielded_steps = set()

    try:
<<<<<<< HEAD
        logger.info("=== WORKFLOW STARTING ===")
        async for s in graph.astream(input=initial_state, config=config, stream_mode="values"):
=======
        async for s in graph.astream(
            input=initial_state, config=config, stream_mode="values"
        ):
>>>>>>> 5cee3b27
            try:
                logger.info(f"=== NEW STATE UPDATE RECEIVED ===")
                # Check for any tool events first
                while not tool_events_queue.empty():
                    try:
                        tool_event = tool_events_queue.get_nowait()
                        logger.info(f"[workflow] Yielding tool event: {tool_event}")
                        yield tool_event
                    except asyncio.QueueEmpty:
                        break
                
                logger.info(f"[workflow] Processing state update: messages count = {len(s.get('messages', []))}")
                logger.info(f"[workflow] State keys in this update: {list(s.keys()) if isinstance(s, dict) else 'Not a dict'}")
                if isinstance(s, dict) and "messages" in s:
                    if len(s["messages"]) > last_message_cnt:
                        new_msgs = s["messages"][last_message_cnt:]
                        last_message_cnt = len(s["messages"])
                        logger.info(f"[workflow] Yielding {len(new_msgs)} new messages")
                        for msg in new_msgs:
                            serialized = serialize_message(msg)
                            logger.info(f"[workflow] Yielding message: {serialized}")
                            yield {"type": "message", "content": serialized}

                if isinstance(s, dict) and not current_plan_yielded and "current_plan" in s and s["current_plan"]:
                    raw_plan = s["current_plan"]
                    logger.info(f"[workflow] Found current_plan in state: {raw_plan}")

                    # Handle nested "planner_output" if it exists
                    if isinstance(raw_plan, dict) and "planner_output" in raw_plan:
                        logger.info("[workflow] Unpacking 'planner_output' from current_plan")
                        raw_plan = raw_plan["planner_output"]

                    logger.info(f"[workflow] RAW PLAN TYPE: {type(raw_plan)}")
                    logger.info(f"[workflow] RAW PLAN VALUE: {raw_plan}")

                    serialized_plan = serialize_plan(raw_plan)
                    logger.info(f"[workflow] SERIALIZED PLAN: {serialized_plan}")

                    # Only yield plan if it's not an error
                    if not (isinstance(serialized_plan, dict) and "error" in serialized_plan):
                        yield {"type": "plan", "content": serialized_plan}
                        current_plan_yielded = True
                    else:
<<<<<<< HEAD
                        logger.info("[workflow] Skipping plan yield due to serialization error")

                if isinstance(s, dict) and "current_plan" in s and s["current_plan"]:
                    plan = s["current_plan"]
                    if isinstance(plan, dict) and "planner_output" in plan:
                        plan = plan["planner_output"]

                    if isinstance(plan, Plan) or (isinstance(plan, dict) and "steps" in plan):
                        steps = plan.steps if isinstance(plan, Plan) else plan["steps"]
                        for step in steps:
                            step_title = step.title if hasattr(step, "title") else step.get("title")
                            step_res = step.execution_res if hasattr(step, "execution_res") else step.get("execution_res")
                            if step_res and step_title not in yielded_steps:
                                logger.info(f"[workflow] YIELDING STEP: {step_title}")
                                yield {
                                    "type": "execution_res",
                                    "step_title": step_title,
                                    "content": step_res
                                }
                                yielded_steps.add(step_title)

                # Check for final report
                logger.info(f"[workflow] Checking for final_report in state...")
                if isinstance(s, dict):
                    logger.info(f"[workflow] State is dict with keys: {list(s.keys())}")
                    if "final_report" in s:
                        logger.info(f"[workflow] final_report key exists! Value: {s['final_report']}")
                        if s["final_report"]:
                            logger.info(f"[workflow] final_report has content: {s['final_report'][:100]}...")
                            final_report_event = {
                                "type": "final_report",
                                "content": s["final_report"]
                            }
                            logger.info(f"[workflow] About to yield final_report event: {final_report_event}")
                            yield final_report_event
                            logger.info(f"[workflow] Successfully yielded final_report event")
                        else:
                            logger.info(f"[workflow] final_report exists but is empty/falsy")
                    else:
                        logger.info(f"[workflow] final_report key NOT found in state")
=======
                        print(message.get("content", ""))
>>>>>>> 5cee3b27
                else:
                    logger.info(f"[workflow] State is not a dict, type: {type(s)}")

            except Exception as e:
<<<<<<< HEAD
                logger.exception("[workflow] Exception in stream loop")
                yield {"type": "error", "content": str(e)}
        
        # Log that stream has ended
        logger.info(f"=== WORKFLOW STREAM ENDED ===")
        logger.info(f"[workflow] Stream ended. Total messages yielded: {last_message_cnt}")
        logger.info(f"[workflow] Final yielded_steps: {yielded_steps}")
        logger.info(f"[workflow] Current plan yielded: {current_plan_yielded}")
=======
                print(f"Error: {str(e)}")

        # Serialize messages and plan before returning
        if isinstance(s, dict):
            if "messages" in s:
                s["messages"] = [serialize_message(msg) for msg in s["messages"]]
            if "current_plan" in s:
                s["current_plan"] = serialize_plan(s["current_plan"])

            # Capture coordinator response from the last message
            if "messages" in s and s["messages"]:
                last_message = s["messages"][-1]
                if (
                    isinstance(last_message, dict)
                    and last_message.get("role") == "assistant"
                ):
                    s["coordinator_response"] = last_message.get("content")

        # Return the final state
        return s
    except Exception as e:
        logger.error(f"Workflow error: {str(e)}")
        raise
>>>>>>> 5cee3b27

    except Exception as e:
        logger.error(f"[workflow] Workflow error: {str(e)}")
        yield {"type": "error", "content": str(e)}

if __name__ == "__main__":
    print(graph.get_graph(xray=True).draw_mermaid())<|MERGE_RESOLUTION|>--- conflicted
+++ resolved
@@ -23,17 +23,10 @@
 
 file_handler = logging.FileHandler(
     filename=log_dir / "meddr.log",
-<<<<<<< HEAD
-    encoding='utf-8',
-    mode='a'
-)
-file_handler.setFormatter(formatter)
-=======
     encoding="utf-8",
     mode="a",  # Append mode to preserve logs
 )
-file_handler.setFormatter(simple_formatter)
->>>>>>> 5cee3b27
+file_handler.setFormatter(formatter)
 root_logger.addHandler(file_handler)
 
 for logger_name in ["src", "src.graph", "src.graph.nodes", "src.graph.dev_mode"]:
@@ -107,13 +100,8 @@
     user_input: str,
     debug: bool = False,
     max_plan_iterations: int = 1,
-<<<<<<< HEAD
-    max_step_num: int = 2,
-    output_format: str = "long-report"
-=======
     max_step_num: int = 2,  # Reduced to prevent deep recursion
     output_format: str = "long-report",
->>>>>>> 5cee3b27
 ):
     if not user_input:
         raise ValueError("Input could not be empty")
@@ -132,18 +120,11 @@
     
     initial_state = {
         "messages": [{"role": "user", "content": user_input}],
-<<<<<<< HEAD
-        "auto_accepted_plan": True,
-        "plan_iterations": 0,
-        "current_plan": None,
-        "observations": [],
-        "final_report": ""
-=======
         "auto_accepted_plan": True,  # Auto-accept plans to reduce recursion
         "plan_iterations": 0,  # Track plan iterations
         "current_plan": None,  # Initialize plan
         "observations": [],  # Track observations
->>>>>>> 5cee3b27
+        "final_report": ""  # Initialize final report
     }
     logger.info(f"[workflow] Created initial state with keys: {list(initial_state.keys())}")
 
@@ -173,14 +154,8 @@
     yielded_steps = set()
 
     try:
-<<<<<<< HEAD
         logger.info("=== WORKFLOW STARTING ===")
         async for s in graph.astream(input=initial_state, config=config, stream_mode="values"):
-=======
-        async for s in graph.astream(
-            input=initial_state, config=config, stream_mode="values"
-        ):
->>>>>>> 5cee3b27
             try:
                 logger.info(f"=== NEW STATE UPDATE RECEIVED ===")
                 # Check for any tool events first
@@ -224,7 +199,6 @@
                         yield {"type": "plan", "content": serialized_plan}
                         current_plan_yielded = True
                     else:
-<<<<<<< HEAD
                         logger.info("[workflow] Skipping plan yield due to serialization error")
 
                 if isinstance(s, dict) and "current_plan" in s and s["current_plan"]:
@@ -265,14 +239,10 @@
                             logger.info(f"[workflow] final_report exists but is empty/falsy")
                     else:
                         logger.info(f"[workflow] final_report key NOT found in state")
-=======
-                        print(message.get("content", ""))
->>>>>>> 5cee3b27
                 else:
                     logger.info(f"[workflow] State is not a dict, type: {type(s)}")
 
             except Exception as e:
-<<<<<<< HEAD
                 logger.exception("[workflow] Exception in stream loop")
                 yield {"type": "error", "content": str(e)}
         
@@ -281,31 +251,6 @@
         logger.info(f"[workflow] Stream ended. Total messages yielded: {last_message_cnt}")
         logger.info(f"[workflow] Final yielded_steps: {yielded_steps}")
         logger.info(f"[workflow] Current plan yielded: {current_plan_yielded}")
-=======
-                print(f"Error: {str(e)}")
-
-        # Serialize messages and plan before returning
-        if isinstance(s, dict):
-            if "messages" in s:
-                s["messages"] = [serialize_message(msg) for msg in s["messages"]]
-            if "current_plan" in s:
-                s["current_plan"] = serialize_plan(s["current_plan"])
-
-            # Capture coordinator response from the last message
-            if "messages" in s and s["messages"]:
-                last_message = s["messages"][-1]
-                if (
-                    isinstance(last_message, dict)
-                    and last_message.get("role") == "assistant"
-                ):
-                    s["coordinator_response"] = last_message.get("content")
-
-        # Return the final state
-        return s
-    except Exception as e:
-        logger.error(f"Workflow error: {str(e)}")
-        raise
->>>>>>> 5cee3b27
 
     except Exception as e:
         logger.error(f"[workflow] Workflow error: {str(e)}")
